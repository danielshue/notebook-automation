--- conflicted
+++ resolved
@@ -1,4 +1,3 @@
-<<<<<<< HEAD
 // Licensed under the MIT License. See LICENSE file in the project root for full license information.
 namespace NotebookAutomation.Core.Configuration;
 
@@ -52,9 +51,11 @@
     /// Gets or sets the list of video file extensions to process.
     /// </summary>
     [JsonPropertyName("video_extensions")]
-    public virtual List<string> VideoExtensions { get; set; } = [];    /// <summary>
-                                                                       /// Gets or sets the list of PDF file extensions to process.
-                                                                       /// </summary>
+    public virtual List<string> VideoExtensions { get; set; } = [];
+
+    /// <summary>
+    /// Gets or sets the list of PDF file extensions to process.
+    /// </summary>
     [JsonPropertyName("pdf_extensions")]
     public virtual List<string> PdfExtensions { get; set; } = [".pdf"];
 
@@ -310,6 +311,13 @@
 
         try
         {
+            // Validate path contains no invalid characters for cross-platform compatibility
+            var invalidChars = Path.GetInvalidPathChars().Concat(['?', '*', '<', '>', '|']).ToArray();
+            if (configPath.IndexOfAny(invalidChars) >= 0)
+            {
+                throw new IOException($"Invalid characters found in path: {configPath}");
+            }
+
             // Make configPath absolute if it is not already
             if (!Path.IsPathRooted(configPath))
             {
@@ -815,830 +823,4 @@
         /// <returns>A change token.</returns>
         public IChangeToken GetReloadToken() => configuration.GetReloadToken();
     }
-}
-=======
-// Licensed under the MIT License. See LICENSE file in the project root for full license information.
-namespace NotebookAutomation.Core.Configuration;
-
-/// <summary>
-/// Represents the application configuration for Notebook Automation.
-/// </summary>
-/// <remarks>
-/// This class handles loading and providing access to centralized configuration
-/// settings for the Notebook Automation system, including paths, API settings,
-/// and application defaults.
-/// </remarks>
-public class AppConfig : IConfiguration
-{
-    /// <summary>
-    /// The logger instance for logging configuration-related messages.
-    /// </summary>
-    private readonly ILogger<AppConfig>? logger;
-
-    /// <summary>
-    /// The underlying configuration provider.
-    /// </summary>
-    private readonly IConfiguration? underlyingConfiguration;
-
-    /// <summary>
-    /// Gets or sets the path to the configuration file used to load this AppConfig.
-    /// </summary>
-    public virtual string? ConfigFilePath { get; set; }    /// <summary>
-                                                           /// Gets or sets a value indicating whether debug mode is enabled for this configuration.
-                                                           /// </summary>
-    public virtual bool DebugEnabled { get; set; }
-
-    /// <summary>
-    /// Gets or sets the paths configuration section.
-    /// </summary>
-    [JsonPropertyName("paths")]
-    public virtual PathsConfig Paths { get; set; } = new PathsConfig();
-
-    /// <summary>
-    /// Gets or sets the Microsoft Graph API configuration section.
-    /// </summary>
-    [JsonPropertyName("microsoft_graph")]
-    public virtual MicrosoftGraphConfig MicrosoftGraph { get; set; } = new MicrosoftGraphConfig();
-
-    /// <summary>
-    /// Gets or sets the AI Service configuration section.
-    /// </summary>
-    [JsonPropertyName("aiservice")]
-    public virtual AIServiceConfig AiService { get; set; } = new AIServiceConfig();
-
-    /// <summary>
-    /// Gets or sets the list of video file extensions to process.
-    /// </summary>
-    [JsonPropertyName("video_extensions")]
-    public virtual List<string> VideoExtensions { get; set; } = [];    /// <summary>
-                                                                       /// Gets or sets the list of PDF file extensions to process.
-                                                                       /// </summary>
-    [JsonPropertyName("pdf_extensions")]
-    public virtual List<string> PdfExtensions { get; set; } = [".pdf"];
-
-    /// <summary>
-    /// Gets or sets a value indicating whether images should be extracted from PDFs by default.
-    /// </summary>
-    [JsonPropertyName("pdf_extract_images")]
-    public virtual bool PdfExtractImages { get; set; } = false;
-
-    /// <summary>
-    /// Gets or sets the banner configuration for generated markdown files.
-    /// </summary>
-    [JsonPropertyName("banners")]
-    public virtual BannerConfig Banners { get; set; } = new BannerConfig();
-
-    /// <summary>
-    /// Initializes a new instance of the <see cref="AppConfig"/> class.
-    /// Default constructor for manual initialization.
-    /// </summary>
-
-    public AppConfig()
-    {
-        // Default constructor for when manual initialization is needed
-    }
-
-    /// <summary>
-    /// Initializes a new instance of the <see cref="AppConfig"/> class.
-    /// Constructor with dependency injection for configuration and logging.
-    /// </summary>
-    /// <param name="configuration">The configuration to use.</param>
-    /// <param name="logger">The logger to use.</param>
-    /// <param name="configFilePath">The path to the configuration file.</param>
-    /// <param name="debugEnabled">Whether debug mode is enabled.</param>
-    public AppConfig(IConfiguration configuration, ILogger<AppConfig> logger, string? configFilePath = null, bool debugEnabled = false)
-    {
-        underlyingConfiguration = configuration;
-        this.logger = logger;
-        ConfigFilePath = configFilePath;
-        DebugEnabled = debugEnabled;
-
-        // Load configuration sections
-        LoadConfiguration();
-    }
-
-    /// <summary>
-    /// Loads configuration from the configuration provider.
-    /// </summary>
-    /// <remarks>
-    /// This method attempts to load configuration settings from the underlying configuration provider.
-    /// If the provider is unavailable, it falls back to file-based configuration loading.
-    /// </remarks>
-    internal virtual void LoadConfiguration()
-    {
-        string? loadedConfigPath = null;
-        try
-        {
-            // First, try to load from underlying configuration if available
-            if (underlyingConfiguration != null)
-            {
-                // Load paths configuration
-                var pathsSection = underlyingConfiguration.GetSection("paths");
-                if (pathsSection.Exists())
-                {
-                    Paths = new PathsConfig
-                    {
-                        NotebookVaultFullpathRoot = pathsSection["notebook_vault_fullpath_root"] ?? string.Empty,
-                        OnedriveResourcesBasepath = pathsSection["onedrive_resources_basepath"] ?? string.Empty,
-                        LoggingDir = pathsSection["logging_dir"] ?? string.Empty,
-                        OnedriveFullpathRoot = pathsSection["onedrive_fullpath_root"] ?? string.Empty,
-                        MetadataFile = pathsSection["metadata_file"] ?? string.Empty,
-                    };
-                } // Load Microsoft Graph configuration
-
-                var graphSection = underlyingConfiguration.GetSection("microsoft_graph");
-                if (graphSection.Exists())
-                {
-                    MicrosoftGraph = new MicrosoftGraphConfig
-                    {
-                        ClientId = graphSection["client_id"] ?? string.Empty,
-                        ApiEndpoint = graphSection["api_endpoint"] ?? string.Empty,
-                        Authority = graphSection["authority"] ?? string.Empty,
-                        Scopes = [.. graphSection.GetSection("scopes")
-                            .GetChildren()
-                            .Select(x => x.Value)
-                            .Where(x => !string.IsNullOrEmpty(x))
-                            .Select(x => x!)],
-
-                        // Extract tenant ID from authority URL if needed
-                        TenantId = ExtractTenantIdFromAuthority(graphSection["authority"] ?? string.Empty),
-                    };
-                }
-
-                // Load OpenAI configuration
-                var aiSection = underlyingConfiguration.GetSection("aiservice");
-                if (aiSection.Exists())
-                {
-                    AiService = new AIServiceConfig
-                    {
-                        Provider = aiSection["provider"] ?? "openai",
-                        OpenAI = new OpenAiProviderConfig
-                        {
-                            Model = aiSection.GetSection("openai")["model"] ?? aiSection["model"] ?? "gpt-4o",
-                            Endpoint = aiSection.GetSection("openai")["endpoint"] ?? aiSection["endpoint"] ?? string.Empty,
-                        },
-                        Azure = new AzureProviderConfig
-                        {
-                            Model = aiSection.GetSection("azure")["model"] ?? string.Empty,
-                            Deployment = aiSection.GetSection("azure")["deployment"] ?? string.Empty,
-                            Endpoint = aiSection.GetSection("azure")["endpoint"] ?? string.Empty,
-                        },
-                        Foundry = new FoundryProviderConfig
-                        {
-                            Model = aiSection.GetSection("foundry")["model"] ?? string.Empty,
-                            Endpoint = aiSection.GetSection("foundry")["endpoint"] ?? string.Empty,
-                        },
-                    };
-                } // Load video extensions
-
-                var videoExtensionsSection = underlyingConfiguration.GetSection("video_extensions");
-                if (videoExtensionsSection.Exists())
-                {
-                    VideoExtensions = [.. videoExtensionsSection
-                        .GetChildren()
-                        .Select(x => x.Value)
-                        .Where(x => !string.IsNullOrEmpty(x))
-                        .Select(x => x!)];
-                }
-
-                // Load PDF extensions
-                var pdfExtensionsSection = underlyingConfiguration.GetSection("pdf_extensions");
-                if (pdfExtensionsSection.Exists())
-                {
-                    PdfExtensions = [.. pdfExtensionsSection
-                        .GetChildren()
-                        .Select(x => x.Value)
-                        .Where(x => !string.IsNullOrEmpty(x))
-                        .Select(x => x!)];
-                }
-            }
-            else
-            {                // Fall back to the original file-based configuration loading
-                var configFilePath = ConfigurationSetup.DiscoverConfigurationFile();
-                loadedConfigPath = configFilePath;
-                if (!string.IsNullOrEmpty(configFilePath) && File.Exists(configFilePath))
-                {
-                    var json = File.ReadAllText(configFilePath);
-                    var options = new JsonSerializerOptions
-                    {
-                        PropertyNameCaseInsensitive = true,
-                    };
-                    var loaded = JsonSerializer.Deserialize<AppConfig>(json, options);
-                    if (loaded != null)
-                    {
-                        Paths = loaded.Paths;
-                        MicrosoftGraph = loaded.MicrosoftGraph;
-                        AiService = loaded.AiService;
-                        VideoExtensions = loaded.VideoExtensions;
-                        PdfExtensions = loaded.PdfExtensions;
-                    }
-                }
-                else
-                {
-                    logger?.LogWarning($"Config file not found at {configFilePath}");
-                }
-            }
-
-            // Prefer the explicit ConfigFilePath property, then loadedConfigPath, then environment variable, then unknown
-            string configPathHint = Environment.GetEnvironmentVariable("NOTEBOOKAUTOMATION_CONFIG_PATH") ?? string.Empty;
-            string configPathToLog = ConfigFilePath ?? loadedConfigPath ?? (!string.IsNullOrEmpty(configPathHint) ? configPathHint : "unknown");
-            logger?.LogInformation($"Configuration loaded successfully - {configPathToLog}, Debug: {DebugEnabled}");
-        }
-        catch (Exception ex)
-        {
-            logger?.LogError(ex, "Error loading configuration");
-            throw;
-        }
-    }
-
-    /// <summary>
-    /// Extracts tenant ID from authority URL or returns "common" for multi-tenant scenarios.
-    /// </summary>
-    /// <param name="authority">The authority URL (e.g., "https://login.microsoftonline.com/common").</param>
-    /// <returns>Tenant ID extracted from URL, "common" for multi-tenant, or empty string if not found.</returns>
-    private static string ExtractTenantIdFromAuthority(string authority)
-    {
-        if (string.IsNullOrEmpty(authority))
-        {
-            return "common"; // Default for multi-tenant scenarios
-        }
-
-        try
-        {
-            var uri = new Uri(authority);
-            var segments = uri.AbsolutePath.Split('/', StringSplitOptions.RemoveEmptyEntries);
-
-            if (segments.Length > 0)
-            {
-                var lastSegment = segments[^1];
-
-                // If it's "common" or a GUID, return it
-                if (lastSegment.Equals("common", StringComparison.OrdinalIgnoreCase) ||
-                    Guid.TryParse(lastSegment, out _))
-                {
-                    return lastSegment;
-                }
-            }
-        }
-        catch (Exception)
-        {
-            // If URL parsing fails, fall back to common
-        }
-
-        return "common"; // Default fallback for multi-tenant scenarios
-    }
-
-    /// <summary>
-    /// Loads configuration from the specified JSON file.
-    /// </summary>
-    /// <param name="configPath">Path to the configuration JSON file.</param>
-    /// <returns>The loaded AppConfig instance.</returns>
-    public static AppConfig LoadFromJsonFile(string configPath)
-    {
-        // Make configPath absolute if it is not already
-        if (!Path.IsPathRooted(configPath))
-        {
-            var baseDir = Directory.GetCurrentDirectory();
-            configPath = Path.GetFullPath(Path.Combine(baseDir, configPath));
-        }
-
-        if (!File.Exists(configPath))
-        {
-            throw new FileNotFoundException($"Configuration file not found: {configPath}");
-        }
-
-        var json = File.ReadAllText(configPath);
-        var options = new JsonSerializerOptions
-        {
-            PropertyNameCaseInsensitive = true,
-        };
-        var loaded = JsonSerializer.Deserialize<AppConfig>(json, options) ?? throw new InvalidOperationException($"Failed to deserialize configuration from: {configPath}");
-        loaded.ConfigFilePath = configPath;
-        return loaded;
-    }
-
-    /// <summary>
-    /// Saves the current configuration to the specified JSON file.
-    /// </summary>
-    /// <param name="configPath">Path where the configuration should be saved.</param>
-    /// <exception cref="IOException">Thrown when the file cannot be written to.</exception>
-    public virtual void SaveToJsonFile(string configPath)
-    {
-        logger?.LogInformation($"Saving configuration to {configPath}");
-
-        try
-        {
-            // Validate path contains no invalid characters for cross-platform compatibility
-            var invalidChars = Path.GetInvalidPathChars().Concat(['?', '*', '<', '>', '|']).ToArray();
-            if (configPath.IndexOfAny(invalidChars) >= 0)
-            {
-                throw new IOException($"Invalid characters found in path: {configPath}");
-            }
-
-            // Make configPath absolute if it is not already
-            if (!Path.IsPathRooted(configPath))
-            {
-                var baseDir = Directory.GetCurrentDirectory();
-                configPath = Path.GetFullPath(Path.Combine(baseDir, configPath));
-            }
-
-            // Ensure directory exists
-            var directory = Path.GetDirectoryName(configPath);
-            if (!string.IsNullOrEmpty(directory) && !Directory.Exists(directory))
-            {
-                Directory.CreateDirectory(directory);
-            }
-
-            // Serialize and save
-            var options = new JsonSerializerOptions
-            {
-                WriteIndented = true,
-                DefaultIgnoreCondition = JsonIgnoreCondition.WhenWritingNull,
-            };
-
-            var json = JsonSerializer.Serialize(this, options);
-            File.WriteAllText(configPath, json);
-
-            logger?.LogInformation($"Configuration successfully saved to {configPath}");
-        }
-        catch (Exception ex)
-        {
-            logger?.LogError(ex, $"Error saving configuration to {configPath}");
-            throw;
-        }
-    }
-
-    /// <summary>
-    /// Sets the video file extensions to process.
-    /// </summary>
-    /// <param name="list">List of video file extensions.</param>
-    public void SetVideoExtensions(List<string> list)
-    {
-        logger?.LogInformation($"Setting video extensions: {string.Join(", ", list)}");
-        VideoExtensions = list ?? [];
-    }
-
-    /// <summary>
-    /// Sets the PDF file extensions to process.
-    /// </summary>
-    /// <param name="list">List of PDF file extensions.</param>
-    public void SetPdfExtensions(List<string> list)
-    {
-        logger?.LogInformation($"Setting PDF extensions: {string.Join(", ", list)}");
-        PdfExtensions = list ?? [".pdf"];
-    }
-
-    /// <summary>
-    /// Gets a value indicating if this configuration contains the specified key.
-    /// </summary>
-    /// <param name="key">The key to check.</param>
-    /// <returns>True if the configuration contains the specified key, otherwise false.</returns>
-    public bool Exists(string key)
-    {
-        // Check underlying configuration first
-        if (underlyingConfiguration != null && underlyingConfiguration.GetSection(key).Exists())
-        {
-            return true;
-        }
-
-        // If key contains sections, navigate through them
-        if (key.Contains(':'))
-        {
-            var parts = key.Split(':');
-            object? currentObj = this;
-
-            for (int i = 0; i < parts.Length; i++)
-            {
-                var part = parts[i];
-                var property = currentObj?.GetType().GetProperties()
-                    .FirstOrDefault(p => string.Equals(p.Name, part, StringComparison.OrdinalIgnoreCase)) ?? currentObj?.GetType().GetProperties()
-                        .FirstOrDefault(p =>
-                        {
-                            return p.GetCustomAttributes(typeof(JsonPropertyNameAttribute), true)
-                                .FirstOrDefault() is JsonPropertyNameAttribute attr && string.Equals(attr.Name, part, StringComparison.OrdinalIgnoreCase);
-                        });
-                if (property == null)
-                {
-                    return false;
-                }
-
-                // Last part of the key - property exists
-                if (i == parts.Length - 1)
-                {
-                    return true;
-                }
-
-                // Navigate to next object
-                currentObj = property.GetValue(currentObj);
-                if (currentObj == null)
-                {
-                    return false;
-                }
-            }
-
-            return false;
-        }
-
-        // Check direct property
-        var directProperty = GetType().GetProperties()
-            .FirstOrDefault(p => string.Equals(p.Name, key, StringComparison.OrdinalIgnoreCase));
-
-        if (directProperty != null)
-        {
-            return true;
-        }
-
-        // Check by JsonPropertyName attribute
-        directProperty = GetType().GetProperties()
-            .FirstOrDefault(p =>
-            {
-                return p.GetCustomAttributes(typeof(JsonPropertyNameAttribute), true)
-                    .FirstOrDefault() is JsonPropertyNameAttribute attr && string.Equals(attr.Name, key, StringComparison.OrdinalIgnoreCase);
-            });
-
-        return directProperty != null;
-    }
-
-    /// <summary>
-    /// Gets a configuration sub-section with the specified key.
-    /// </summary>
-    /// <param name="key">The key of the configuration section.</param>
-    /// <returns>The configuration sub-section.</returns>
-    public IConfigurationSection GetSection(string key)
-    {
-        // If we have an underlying configuration, use it
-        if (underlyingConfiguration != null)
-        {
-            return underlyingConfiguration.GetSection(key);
-        }
-
-        // Create a new ConfigurationSection using reflection based on our properties
-        return new ConfigurationSection(this, key);
-    }
-
-    /// <summary>
-    /// Gets the immediate descendant configuration sub-sections.
-    /// </summary>
-    /// <returns>The configuration sub-sections.</returns>
-    public IEnumerable<IConfigurationSection> GetChildren()
-    {
-        // If we have an underlying configuration, use it
-        if (underlyingConfiguration != null)
-        {
-            return underlyingConfiguration.GetChildren();
-        }
-
-        // Create sections from our properties
-        var sections = new List<IConfigurationSection>();
-        foreach (var property in GetType().GetProperties().Where(p => p.DeclaringType == typeof(AppConfig)))
-        {
-            var section = new ConfigurationSection(this, property.Name);
-            sections.Add(section);
-        }
-
-        return sections;
-    }
-
-    /// <summary>
-    /// Gets a change token that can be used to observe when this configuration is reloaded.
-    /// </summary>
-    /// <returns>A change token.</returns>
-    public IChangeToken GetReloadToken()
-    {
-        // If we have an underlying configuration, use its reload token
-        if (underlyingConfiguration != null)
-        {
-            return underlyingConfiguration.GetReloadToken();
-        }
-
-        // Otherwise return a non-reloading token
-        return new ConfigurationReloadToken();
-    }
-
-    /// <summary>
-    /// Gets or sets a configuration value for the specified key.
-    /// </summary>
-    /// <param name="key">The key of the configuration value to get or set.</param>
-    /// <returns>The configuration value.</returns>
-    public string? this[string key]
-    {
-        get
-        {
-            // First try to get value from underlying configuration if available
-            if (underlyingConfiguration != null && underlyingConfiguration[key] != null)
-            {
-                return underlyingConfiguration[key];
-            }
-
-            // If key contains sections (colon-separated), navigate through them
-            if (key.Contains(':'))
-            {
-                var parts = key.Split(':');
-                object? currentObj = this;
-
-                for (int i = 0; i < parts.Length; i++)
-                {
-                    var part = parts[i];
-
-                    // Try to get property
-                    var property = currentObj?.GetType().GetProperties()
-                        .FirstOrDefault(p => string.Equals(p.Name, part, StringComparison.OrdinalIgnoreCase)) ?? currentObj?.GetType().GetProperties()
-                            .FirstOrDefault(p =>
-                            {
-                                return p.GetCustomAttributes(typeof(JsonPropertyNameAttribute), true)
-                                    .FirstOrDefault() is JsonPropertyNameAttribute attr && string.Equals(attr.Name, part, StringComparison.OrdinalIgnoreCase);
-                            });
-                    if (property == null)
-                    {
-                        return null;
-                    }
-
-                    // Last part of the key - return value
-                    if (i == parts.Length - 1)
-                    {
-                        var value = property.GetValue(currentObj);
-                        return value?.ToString();
-                    }
-
-                    // Navigate to next object
-                    currentObj = property.GetValue(currentObj);
-                    if (currentObj == null)
-                    {
-                        return null;
-                    }
-                }
-
-                return null;
-            }
-
-            // Direct property access
-            var directProperty = GetType().GetProperties()
-                .FirstOrDefault(p => string.Equals(p.Name, key, StringComparison.OrdinalIgnoreCase));
-
-            if (directProperty != null)
-            {
-                var value = directProperty.GetValue(this);
-                return value?.ToString();
-            }
-
-            // Try to get by JsonPropertyName attribute
-            directProperty = GetType().GetProperties()
-                .FirstOrDefault(p =>
-                {
-                    return p.GetCustomAttributes(typeof(JsonPropertyNameAttribute), true)
-                        .FirstOrDefault() is JsonPropertyNameAttribute attr && string.Equals(attr.Name, key, StringComparison.OrdinalIgnoreCase);
-                });
-
-            if (directProperty != null)
-            {
-                var value = directProperty.GetValue(this);
-                return value?.ToString();
-            }
-
-            return null;
-        }
-
-        set
-        {
-            // If key contains sections (colon-separated), navigate through them
-            if (key.Contains(':'))
-            {
-                var parts = key.Split(':');
-                object? currentObj = this;
-
-                for (int i = 0; i < parts.Length - 1; i++)
-                {
-                    var part = parts[i];
-
-                    var property = currentObj?.GetType().GetProperties()
-                        .FirstOrDefault(p => string.Equals(p.Name, part, StringComparison.OrdinalIgnoreCase)) ?? currentObj?.GetType().GetProperties()
-                            .FirstOrDefault(p =>
-                            {
-                                return p.GetCustomAttributes(typeof(JsonPropertyNameAttribute), true)
-                                    .FirstOrDefault() is JsonPropertyNameAttribute attr && string.Equals(attr.Name, part, StringComparison.OrdinalIgnoreCase);
-                            });
-                    if (property == null || !property.CanRead)
-                    {
-                        return;
-                    }
-
-                    var nextObj = property.GetValue(currentObj);
-                    if (nextObj == null && property.CanWrite)
-                    {
-                        // Create a new instance if null
-                        nextObj = Activator.CreateInstance(property.PropertyType);
-                        property.SetValue(currentObj, nextObj);
-                    }
-
-                    currentObj = nextObj;
-                }
-
-                // Set the value on the final object
-                if (currentObj != null)
-                {
-                    var finalPart = parts[^1];
-                    var finalProperty = currentObj.GetType().GetProperties()
-                        .FirstOrDefault(p => string.Equals(p.Name, finalPart, StringComparison.OrdinalIgnoreCase)) ?? currentObj.GetType().GetProperties()
-                            .FirstOrDefault(p =>
-                            {
-                                return p.GetCustomAttributes(typeof(JsonPropertyNameAttribute), true)
-                                    .FirstOrDefault() is JsonPropertyNameAttribute attr && string.Equals(attr.Name, finalPart, StringComparison.OrdinalIgnoreCase);
-                            });
-                    if (finalProperty != null && finalProperty.CanWrite)
-                    {
-                        SetPropertyValue(finalProperty, currentObj, value);
-                    }
-                }
-
-                return;
-            }
-
-            // Direct property access
-            var directProperty = GetType().GetProperties()
-                .FirstOrDefault(p => string.Equals(p.Name, key, StringComparison.OrdinalIgnoreCase)) ?? GetType().GetProperties()
-                    .FirstOrDefault(p =>
-                    {
-                        return p.GetCustomAttributes(typeof(JsonPropertyNameAttribute), true)
-                            .FirstOrDefault() is JsonPropertyNameAttribute attr && string.Equals(attr.Name, key, StringComparison.OrdinalIgnoreCase);
-                    });
-            if (directProperty != null && directProperty.CanWrite)
-            {
-                SetPropertyValue(directProperty, this, value);
-            }
-        }
-    }
-
-    /// <summary>
-    /// Helper method to set a property value with proper type conversion.
-    /// </summary>
-
-    private static void SetPropertyValue(System.Reflection.PropertyInfo property, object target, string? value)
-    {
-        if (property == null || !property.CanWrite)
-        {
-            return;
-        }
-
-        try
-        {
-            var propertyType = property.PropertyType;
-
-            // Handle nullable types
-            var nullableType = Nullable.GetUnderlyingType(propertyType);
-            if (nullableType != null)
-            {
-                propertyType = nullableType;
-
-                // If value is null or empty and property is nullable, set to null
-                if (string.IsNullOrEmpty(value))
-                {
-                    property.SetValue(target, null);
-                    return;
-                }
-            }
-
-            // Handle common types
-            if (propertyType == typeof(string))
-            {
-                property.SetValue(target, value);
-            }
-            else if (propertyType.IsEnum)
-            {
-                if (!string.IsNullOrEmpty(value) && Enum.TryParse(propertyType, value, true, out var enumValue))
-                {
-                    property.SetValue(target, enumValue);
-                }
-            }
-            else if (propertyType == typeof(bool))
-            {
-                if (bool.TryParse(value, out var boolValue))
-                {
-                    property.SetValue(target, boolValue);
-                }
-            }
-            else if (propertyType == typeof(int))
-            {
-                if (int.TryParse(value, out var intValue))
-                {
-                    property.SetValue(target, intValue);
-                }
-            }
-            else if (propertyType == typeof(double))
-            {
-                if (double.TryParse(value, out var doubleValue))
-                {
-                    property.SetValue(target, doubleValue);
-                }
-            }
-            else if (propertyType == typeof(DateTime))
-            {
-                if (DateTime.TryParse(value, out var dateValue))
-                {
-                    property.SetValue(target, dateValue);
-                }
-            }
-            else
-            {
-                // Try general conversion
-                try
-                {
-                    if (value != null)
-                    {
-                        var convertedValue = Convert.ChangeType(value, propertyType);
-                        property.SetValue(target, convertedValue);
-                    }
-                }
-                catch
-                {
-                    // Failed to convert
-                }
-            }
-        }
-        catch
-        {
-            // Failed to set value
-        }
-    }
-
-    /// <summary>
-    /// Helper class to implement ConfigurationSection.
-    /// </summary>
-
-    private class ConfigurationSection(IConfiguration configuration, string key, string? parentPath = null) : IConfigurationSection
-    {
-        private readonly IConfiguration configuration = configuration;
-        private readonly string key = key;
-        private readonly string path = string.IsNullOrEmpty(parentPath) ? key : $"{parentPath}:{key}";
-
-        /// <summary>
-        /// Gets the key of the configuration section.
-        /// </summary>
-        public string Key => key;
-
-        /// <summary>
-        /// Gets the path of the configuration section.
-        /// </summary>
-        public string Path => path;
-
-        /// <summary>
-        /// Gets or sets the value of the configuration section.
-        /// </summary>
-        public string? Value
-        {
-            get => configuration[path];
-            set => configuration[path] = value;
-        }
-
-        /// <summary>
-        /// Indexer to get or set a configuration value by key.
-        /// </summary>
-        /// <param name="key">The key of the configuration value.</param>
-        /// <returns>The configuration value.</returns>
-        public string? this[string key]
-        {
-            get => configuration[$"{path}:{key}"];
-            set => configuration[$"{path}:{key}"] = value;
-        }
-
-        /// <summary>
-        /// Gets a configuration sub-section with the specified key.
-        /// </summary>
-        /// <param name="key">The key of the configuration section.</param>
-        /// <returns>The configuration sub-section.</returns>
-        public IConfigurationSection GetSection(string key) => new ConfigurationSection(configuration, key, path);
-
-        /// <summary>
-        /// Gets the immediate descendant configuration sub-sections.
-        /// </summary>
-        /// <returns>The configuration sub-sections.</returns>
-        public IEnumerable<IConfigurationSection> GetChildren()
-        {
-            // Get properties of the object this section represents
-            var children = new List<IConfigurationSection>();
-
-            // Check for properties related to this path
-            foreach (var propKey in GetPropertyKeys())
-            {
-                children.Add(new ConfigurationSection(configuration, propKey, path));
-            }
-
-            return children;
-        }
-
-        // Helper method to find potential property keys
-        private static IEnumerable<string> GetPropertyKeys()
-        {
-            // This is a simplified implementation
-            // In a real scenario, you would query the underlying configuration
-            // to get the actual child keys
-            return [];
-        }
-
-        /// <summary>
-        /// Gets a change token that can be used to observe when this configuration is reloaded.
-        /// </summary>
-        /// <returns>A change token.</returns>
-        public IChangeToken GetReloadToken() => configuration.GetReloadToken();
-    }
-}
->>>>>>> e594dd4a
+}
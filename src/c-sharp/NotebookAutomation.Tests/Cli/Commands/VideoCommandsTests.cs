--- conflicted
+++ resolved
@@ -9,11 +9,7 @@
 [TestClass]
 public class VideoCommandsTests
 {
-<<<<<<< HEAD
-    private readonly Mock<ILogger<VideoCommands>> mockLogger = new Mock<ILogger<VideoCommands>>();
-=======
     private readonly Mock<ILogger<VideoCommands>> mockLogger = new();
->>>>>>> 45f26c8e
 
     /// <summary>
     /// Verifies that the 'video-notes' command prints usage/help when no arguments are provided.

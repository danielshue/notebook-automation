--- conflicted
+++ resolved
@@ -117,20 +117,12 @@
         /// <summary>
         /// Dictionary mapping folder paths to their expected subfolder collections for test scenarios.
         /// </summary>
-<<<<<<< HEAD
-        private readonly Dictionary<string, List<string>> _mockSubfolders = new Dictionary<string, List<string>>();
-=======
         private readonly Dictionary<string, List<string>> _mockSubfolders = new();
->>>>>>> 7839dfe3
 
         /// <summary>
         /// Dictionary mapping vault paths to their expected root index filenames for test scenarios.
         /// </summary>
-<<<<<<< HEAD
-        private readonly Dictionary<string, string> _mockRootIndexes = new Dictionary<string, string>();
-=======
         private readonly Dictionary<string, string> _mockRootIndexes = new();
->>>>>>> 7839dfe3
 
         /// <summary>
         /// Initializes a new instance of the TestableVaultIndexContentGenerator class with the specified dependencies.

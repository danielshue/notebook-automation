// Licensed under the MIT License. See LICENSE file in the project root for full license information.
namespace NotebookAutomation.Tests.Core.Configuration;

[TestClass]
public class AppConfigCoverageBoostTests
{
    [TestMethod]
    public void Constructor_WithUnderlyingConfiguration_LoadsSections()
    {
        Dictionary<string, string?> configDict = new()
        {
            { "paths:notebook_vault_fullpath_root", "/vault" },
            { "paths:onedrive_resources_basepath", "/base" },
            { "paths:logging_dir", "/logs" },
            { "paths:onedrive_fullpath_root", "/od" },
            { "paths:metadata_file", "/meta.yaml" },
            { "microsoft_graph:client_id", "cid" },
            { "microsoft_graph:api_endpoint", "ep" },
            { "microsoft_graph:authority", "https://login.microsoftonline.com/common" },
            { "aiservice:provider", "openai" },
            { "aiservice:openai:model", "gpt-4" },
            { "aiservice:openai:endpoint", "https://api.openai.com" },
            { "aiservice:azure:model", "az-gpt" },
            { "aiservice:azure:deployment", "az-deploy" },
            { "aiservice:azure:endpoint", "https://az.com" },
            { "aiservice:foundry:model", "foundry-llm" },
            { "aiservice:foundry:endpoint", "http://localhost:8000" },
            { "video_extensions:0", ".mp4" },
            { "video_extensions:1", ".avi" },
        };
        IConfigurationRoot configuration = new ConfigurationBuilder().AddInMemoryCollection(configDict).Build();
<<<<<<< HEAD
        Mock<ILogger<AppConfig>> logger = new Mock<ILogger<AppConfig>>();
=======
        Mock<ILogger<AppConfig>> logger = new();
>>>>>>> 7839dfe3
        AppConfig appConfig = new(configuration, logger.Object);
        Assert.AreEqual("/vault", appConfig.Paths.NotebookVaultFullpathRoot);
        Assert.AreEqual("cid", appConfig.MicrosoftGraph.ClientId);
        Assert.AreEqual("gpt-4", appConfig.AiService.OpenAI?.Model);
        Assert.AreEqual("az-gpt", appConfig.AiService.Azure?.Model);
        Assert.AreEqual("foundry-llm", appConfig.AiService.Foundry?.Model);
        CollectionAssert.Contains(appConfig.VideoExtensions, ".mp4");
    }

    [TestMethod]
    public void LoadConfiguration_FileBased_LoadsAndLogs()
    {
        string tempFile = Path.Combine(Path.GetTempPath(), Path.GetRandomFileName() + ".json");
        AppConfig config = new()
        {
            Paths = new PathsConfig { LoggingDir = "/logs" },
            MicrosoftGraph = new MicrosoftGraphConfig { ClientId = "cid" },
            AiService = new AIServiceConfig { Provider = "openai", OpenAI = new OpenAiProviderConfig { Model = "gpt-4" } },
            VideoExtensions = [".mp4"],
        };
        File.WriteAllText(tempFile, JsonSerializer.Serialize(config));
        AppConfig appConfig = AppConfig.LoadFromJsonFile(tempFile);
        StringAssert.EndsWith(appConfig.Paths.LoggingDir.Replace("\\", "/"), "/logs");
        Assert.AreEqual("cid", appConfig.MicrosoftGraph.ClientId);
        Assert.AreEqual("gpt-4", appConfig.AiService.OpenAI?.Model);
        CollectionAssert.Contains(appConfig.VideoExtensions, ".mp4");
        File.Delete(tempFile);
    }

    [TestMethod]
    public void SaveToJsonFile_And_ErrorHandling()
    {
        string tempFile = Path.Combine(Path.GetTempPath(), Path.GetRandomFileName() + ".json");
<<<<<<< HEAD
        Mock<ILogger<AppConfig>> logger = new Mock<ILogger<AppConfig>>();
=======
        Mock<ILogger<AppConfig>> logger = new();
>>>>>>> 7839dfe3
        AppConfig appConfig = new() { Paths = new PathsConfig { LoggingDir = "/logs" } };
        appConfig.SaveToJsonFile(tempFile);
        Assert.IsTrue(File.Exists(tempFile));
        File.Delete(tempFile);

        // Error: directory does not exist and cannot be created
        Assert.ThrowsExactly<IOException>(() => appConfig.SaveToJsonFile(Path.Combine("?invalidpath", "bad.json")));
    }

    [TestMethod]
    public void GetSection_And_GetChildren_WithAndWithoutUnderlyingConfig()
    {
<<<<<<< HEAD
        AppConfig appConfig = new AppConfig();
=======
        AppConfig appConfig = new();
>>>>>>> 7839dfe3
        IConfigurationSection section = appConfig.GetSection("paths");
        Assert.AreEqual("paths", section.Key);
        List<IConfigurationSection> children = [.. appConfig.GetChildren()];
        Assert.IsTrue(children.Any(c => c.Key.Equals("Paths", StringComparison.OrdinalIgnoreCase)));        // With underlying config
        Dictionary<string, string?> configDict = new() { { "paths:logging_dir", "/logs" } };
<<<<<<< HEAD
        IConfigurationRoot configuration = new ConfigurationBuilder().AddInMemoryCollection(configDict).Build(); Mock<ILogger<AppConfig>> logger = new Mock<ILogger<AppConfig>>();
=======
        IConfigurationRoot configuration = new ConfigurationBuilder().AddInMemoryCollection(configDict).Build();
        Mock<ILogger<AppConfig>> logger = new();
>>>>>>> 7839dfe3
        AppConfig appConfig2 = new(configuration, logger.Object);
        IConfigurationSection section2 = appConfig2.GetSection("paths");
        Assert.IsNotNull(section2);
        List<IConfigurationSection> children2 = [.. appConfig2.GetChildren()];
        Assert.AreNotEqual(0, children2.Count);
    }

    [TestMethod]
    public void Exists_And_Indexer_ComplexCases()
    {
        AppConfig appConfig = new()
        {
            Paths = new PathsConfig { LoggingDir = "logs" },
        };
        Assert.IsTrue(appConfig.Exists("paths:logging_dir"));
        Assert.IsNull(appConfig["paths:nonexistent"]);
        appConfig["paths:logging_dir"] = "newlogs";
        Assert.AreEqual("newlogs", appConfig.Paths.LoggingDir);
    }
}

/// <summary>
/// Tests for the AppConfig class, especially focusing on its implementation of IConfiguration.
/// </summary>
[TestClass]
public class AppConfigTests
{
    private Mock<ILogger<AppConfig>> _loggerMock = null!;
    private Mock<IConfiguration> _configurationMock = null!;

    [TestInitialize]
    public void Initialize()
    {
        _loggerMock = new Mock<ILogger<AppConfig>>();
        _configurationMock = new();
    }

    /// <summary>
    /// Helper method to set up API key configuration for testing.
    /// </summary>

    private static void SetupApiKeyConfigurationForTesting(AppConfig config, string apiKey) =>

        // Set the environment variable directly for the provider
        Environment.SetEnvironmentVariable("OPENAI_API_KEY", apiKey);

    /// <summary>
    /// Tests the basic property indexer access with both direct and nested keys.
    /// </summary>
    [TestMethod]
    public void Indexer_ShouldReturnValueForExistingKeys()
    {
        // Arrange
        AppConfig appConfig = new()
        {
            Paths = new PathsConfig
            {
                LoggingDir = "logs",
                OnedriveFullpathRoot = "/resources",
            },
            AiService = new AIServiceConfig
            {
                Provider = "openai",
                OpenAI = new OpenAiProviderConfig { Model = "gpt-4" },
            },
        };
        SetupApiKeyConfigurationForTesting(appConfig, "test-api-key");

        // Act & Assert
        Assert.AreEqual("logs", appConfig["paths:LoggingDir"]);
        Assert.AreEqual("/resources", appConfig["paths:OnedriveFullpathRoot"]);
        Assert.AreEqual("gpt-4", appConfig["aiservice:Model"]);

        // Check using JsonPropertyName value
        Assert.AreEqual("test-api-key", appConfig["aiservice:api_key"]);
        Assert.AreEqual("logs", appConfig["paths:logging_dir"]);
    }

    /// <summary>
    /// Tests that null is returned for non-existent keys.
    /// </summary>
    [TestMethod]
    public void Indexer_ShouldReturnNullForNonExistentKeys()
    {
        // Arrange
<<<<<<< HEAD
        AppConfig appConfig = new AppConfig();
=======
        AppConfig appConfig = new();
>>>>>>> 7839dfe3

        // Act & Assert
        Assert.IsNull(appConfig["nonExistentKey"]);
        Assert.IsNull(appConfig["paths:nonExistentKey"]);
    }

    /// <summary>
    /// Tests setting values through the indexer.
    /// </summary>
    [TestMethod]
    public void Indexer_ShouldSetValueForExistingKeys()
    {
        // Arrange
        AppConfig appConfig = new()
        {
            Paths = new PathsConfig(),
        };

        // Act
        appConfig["paths:LoggingDir"] = "new-logs";

        // Assert
        Assert.AreEqual("new-logs", appConfig.Paths.LoggingDir);
        Assert.AreEqual("new-logs", appConfig["paths:LoggingDir"]);
    }

    /// <summary>
    /// Tests getting configuration sections.
    /// </summary>
    [TestMethod]
    public void GetSection_ShouldReturnValidSection()
    {
        // Arrange
        AppConfig appConfig = new()
        {
            Paths = new PathsConfig
            {
                LoggingDir = "logs",
                OnedriveFullpathRoot = "/resources",
            },
        };

        // Act
        IConfigurationSection pathsSection = appConfig.GetSection("paths");

        // Assert
        Assert.IsNotNull(pathsSection);
        Assert.AreEqual("paths", pathsSection.Key);
        Assert.AreEqual("paths", pathsSection.Path);
        Assert.AreEqual("logs", pathsSection["LoggingDir"]);
        Assert.AreEqual("/resources", pathsSection["OnedriveFullpathRoot"]);
    }

    /// <summary>
    /// Tests the Exists method.
    /// </summary>
    [TestMethod]
    public void Exists_ShouldReturnCorrectResults()
    {
        // Arrange
        AppConfig appConfig = new()
        {
            Paths = new PathsConfig
            {
                LoggingDir = "logs",
            },
        };

        // Act & Assert
        Assert.IsTrue(appConfig.Exists("paths"));
        Assert.IsTrue(appConfig.Exists("paths:LoggingDir"));
        Assert.IsTrue(appConfig.Exists("Paths")); // Case-insensitive
        Assert.IsTrue(appConfig.Exists("paths:logging_dir")); // JsonPropertyName
        Assert.IsFalse(appConfig.Exists("nonExistentKey"));
        Assert.IsFalse(appConfig.Exists("paths:nonExistentKey"));
    }

    /// <summary>
    /// Tests getting child sections.
    /// </summary>
    [TestMethod]
    public void GetChildren_ShouldReturnAllTopLevelSections()
    {
        // Arrange
<<<<<<< HEAD
        AppConfig appConfig = new AppConfig();
=======
        AppConfig appConfig = new();
>>>>>>> 7839dfe3

        // Act
        List<IConfigurationSection> children = [.. appConfig.GetChildren()];

        // Assert
        Assert.IsTrue(children.Count > 0);
        Assert.IsTrue(children.Any(c => c.Key.Equals("Paths", StringComparison.OrdinalIgnoreCase)));
        Assert.IsTrue(children.Any(c => c.Key.Equals("AiService", StringComparison.OrdinalIgnoreCase)));
        Assert.IsTrue(children.Any(c => c.Key.Equals("MicrosoftGraph", StringComparison.OrdinalIgnoreCase)));
    }

    /// <summary>
    /// Tests loading configuration from JSON file.
    /// </summary>
    [TestMethod]
    public void LoadFromJsonFile_ShouldLoadConfigurationCorrectly()
    {
        // Arrange - Create a temporary config file
        string tempFile = Path.Combine(Path.GetTempPath(), Path.GetRandomFileName() + ".json");
        var config = new
        {
            paths = new
            {
                onedrive_fullpath_root = "/resources",
                logging_dir = "/logs",
            },
            aiservice = new
            {
                provider = "openai",
                openai = new
                {
                    model = "gpt-4",
                },
            },
        };

        File.WriteAllText(tempFile, JsonSerializer.Serialize(config));

        try
        { // Act
            AppConfig appConfig = AppConfig.LoadFromJsonFile(tempFile);

            // Assert
            Assert.IsNotNull(appConfig);
            Assert.AreEqual("/resources", appConfig.Paths.OnedriveFullpathRoot);
            Assert.AreEqual("/logs", appConfig.Paths.LoggingDir);
            Assert.AreEqual("gpt-4", appConfig.AiService.Model);

            // Note: GetApiKey() reads from environment variables, not configuration,
            // so we don't test it here since this test focuses on JSON file loading
        }
        finally
        {
            // Clean up
            if (File.Exists(tempFile))
            {
                File.Delete(tempFile);
            }
        }
    }

    /// <summary>
    /// Tests saving configuration to JSON file.
    /// </summary>
    [TestMethod]
    public void SaveToJsonFile_ShouldSaveConfigurationCorrectly()
    {
        // Arrange
        string tempFile = Path.Combine(Path.GetTempPath(), Path.GetRandomFileName() + ".json");

        // Save the existing environment variable to restore later
        string? originalApiKey = Environment.GetEnvironmentVariable("OPENAI_API_KEY");

        try
        {
            // Set the test API key - ensuring it's set both for the current process and test
            const string testApiKey = "test-api-key";
            Environment.SetEnvironmentVariable("OPENAI_API_KEY", testApiKey, EnvironmentVariableTarget.Process);

            AppConfig appConfig = new()
            {
                Paths = new PathsConfig
                {
                    LoggingDir = "/logs",
                    OnedriveFullpathRoot = "/resources",
                },
                AiService = new AIServiceConfig
                {
                    Provider = "openai",
                    OpenAI = new OpenAiProviderConfig { Model = "gpt-4" }, // API key is managed at AIServiceConfig level
                },
            };

            // Act
            appConfig.SaveToJsonFile(tempFile);

            // Verify API key is set correctly
            Assert.AreEqual(testApiKey, Environment.GetEnvironmentVariable("OPENAI_API_KEY"));

            // Assert - Load it back and verify
            AppConfig loadedConfig = AppConfig.LoadFromJsonFile(tempFile);
            Assert.IsNotNull(loadedConfig);
            Assert.AreEqual("/resources", loadedConfig.Paths.OnedriveFullpathRoot);
            Assert.AreEqual("/logs", loadedConfig.Paths.LoggingDir);

            // The API key should be retrieved from the environment variable
            Assert.AreEqual(testApiKey, loadedConfig.AiService.GetApiKey());
            Assert.AreEqual("gpt-4", loadedConfig.AiService.OpenAI?.Model);
        }
        finally
        {
            // Restore the original API key
            Environment.SetEnvironmentVariable("OPENAI_API_KEY", originalApiKey);

            // Clean up
            if (File.Exists(tempFile))
            {
                File.Delete(tempFile);
            }
        }
    }

    /// <summary>
    /// Tests configuration with underlying IConfiguration.
    /// </summary>    [TestMethod]

    public void WithUnderlyingConfiguration_ShouldUseUnderlyingValues()
    {
        // Arrange
        Dictionary<string, string?> configValues = new()
        {
            { "paths:notebook_vault_fullpath_root", "/config-vault" },
            { "paths:onedrive_resources_basepath", "/config-resources-base" },
            { "paths:logging_dir", "/config-logs" },
            { "paths:onedrive_fullpath_root", "/config-resources" },
            { "paths:metadata_file", "/config-meta.yaml" },
            { "microsoft_graph:client_id", "config-client-id" },
            { "microsoft_graph:api_endpoint", "config-endpoint" },
            { "microsoft_graph:authority", "https://login.microsoftonline.com/common" },
            { "aiservice:provider", "openai" },
            { "aiservice:openai:model", "gpt-4-turbo" },
            { "aiservice:openai:endpoint", "https://api.openai.com" },
            { "video_extensions:0", ".mp4" },
        };

        // Create a real configuration implementation for testing
        IConfigurationRoot configuration = new ConfigurationBuilder()
            .AddInMemoryCollection(configValues)
            .Build();        // Create test configuration using constructor with the real configuration
        AppConfig appConfig = new(configuration, _loggerMock.Object); // Act & Assert
        Assert.AreEqual("/config-vault", appConfig.Paths.NotebookVaultFullpathRoot);
        Assert.AreEqual("/config-resources", appConfig.Paths.OnedriveFullpathRoot);
        Assert.AreEqual("/config-logs", appConfig.Paths.LoggingDir);
        Assert.AreEqual("config-client-id", appConfig.MicrosoftGraph.ClientId);
        Assert.AreEqual("gpt-4-turbo", appConfig.AiService.OpenAI?.Model);
    }
}

[TestClass]
public class AppConfigAdditionalTests
{
    [TestMethod]
    public void SetVideoExtensions_ShouldUpdateList()
    {
<<<<<<< HEAD
        AppConfig appConfig = new AppConfig();
=======
        AppConfig appConfig = new();
>>>>>>> 7839dfe3
        List<string> list = [".mp4", ".avi"];
        appConfig.SetVideoExtensions(list);
        CollectionAssert.AreEqual(list, appConfig.VideoExtensions);
    }

    [TestMethod]
    public void Exists_ShouldHandleJsonPropertyNameAndDirectProperty()
    {
        AppConfig appConfig = new()
        {
            Paths = new PathsConfig { LoggingDir = "logs" },
        };
        Assert.IsTrue(appConfig.Exists("paths:logging_dir")); // JsonPropertyName in nested config
        Assert.IsTrue(appConfig.Exists("Paths")); // Direct property
    }

    [TestMethod]
    public void GetReloadToken_ShouldReturnToken()
    {
<<<<<<< HEAD
        AppConfig appConfig = new AppConfig();
=======
        AppConfig appConfig = new();
>>>>>>> 7839dfe3
        Microsoft.Extensions.Primitives.IChangeToken token = appConfig.GetReloadToken();
        Assert.IsNotNull(token);
    }

    [TestMethod]
    public void Indexer_SetNestedAndDirectProperties_ShouldUpdateValues()
    {
<<<<<<< HEAD
        AppConfig appConfig = new AppConfig();
=======
        AppConfig appConfig = new();
>>>>>>> 7839dfe3
        appConfig["Paths:LoggingDir"] = "logs";
        appConfig["DebugEnabled"] = "true";
        Assert.AreEqual("logs", appConfig.Paths.LoggingDir);
        Assert.AreEqual("True", appConfig["DebugEnabled"], ignoreCase: true);
    }

    [TestMethod]
    public void SetPropertyValue_ShouldHandleVariousTypes()
    {
<<<<<<< HEAD
        AppConfig appConfig = new AppConfig();
=======
        AppConfig appConfig = new();
>>>>>>> 7839dfe3
        appConfig["DebugEnabled"] = "true";
        appConfig["Paths:LoggingDir"] = "logs";
        appConfig["Paths:NotebookVaultFullpathRoot"] = "vault";
        Assert.IsTrue(appConfig.DebugEnabled);
        Assert.AreEqual("logs", appConfig.Paths.LoggingDir);
        Assert.AreEqual("vault", appConfig.Paths.NotebookVaultFullpathRoot);
    }

    [TestMethod]
    public void ExtractTenantIdFromAuthority_ShouldReturnExpectedResults()
    {
        System.Reflection.MethodInfo? method = typeof(AppConfig).GetMethod("ExtractTenantIdFromAuthority", System.Reflection.BindingFlags.NonPublic | System.Reflection.BindingFlags.Static);
        Assert.IsNotNull(method);
        Assert.AreEqual("common", method.Invoke(null, ["https://login.microsoftonline.com/common"]));
        Assert.AreEqual("12345678-1234-1234-1234-123456789abc", method.Invoke(null, ["https://login.microsoftonline.com/12345678-1234-1234-1234-123456789abc"]));
        Assert.AreEqual("common", method.Invoke(null, [string.Empty]));
    }
}<|MERGE_RESOLUTION|>--- conflicted
+++ resolved
@@ -29,11 +29,7 @@
             { "video_extensions:1", ".avi" },
         };
         IConfigurationRoot configuration = new ConfigurationBuilder().AddInMemoryCollection(configDict).Build();
-<<<<<<< HEAD
-        Mock<ILogger<AppConfig>> logger = new Mock<ILogger<AppConfig>>();
-=======
         Mock<ILogger<AppConfig>> logger = new();
->>>>>>> 7839dfe3
         AppConfig appConfig = new(configuration, logger.Object);
         Assert.AreEqual("/vault", appConfig.Paths.NotebookVaultFullpathRoot);
         Assert.AreEqual("cid", appConfig.MicrosoftGraph.ClientId);
@@ -67,11 +63,7 @@
     public void SaveToJsonFile_And_ErrorHandling()
     {
         string tempFile = Path.Combine(Path.GetTempPath(), Path.GetRandomFileName() + ".json");
-<<<<<<< HEAD
-        Mock<ILogger<AppConfig>> logger = new Mock<ILogger<AppConfig>>();
-=======
         Mock<ILogger<AppConfig>> logger = new();
->>>>>>> 7839dfe3
         AppConfig appConfig = new() { Paths = new PathsConfig { LoggingDir = "/logs" } };
         appConfig.SaveToJsonFile(tempFile);
         Assert.IsTrue(File.Exists(tempFile));
@@ -84,22 +76,14 @@
     [TestMethod]
     public void GetSection_And_GetChildren_WithAndWithoutUnderlyingConfig()
     {
-<<<<<<< HEAD
-        AppConfig appConfig = new AppConfig();
-=======
-        AppConfig appConfig = new();
->>>>>>> 7839dfe3
+        AppConfig appConfig = new();
         IConfigurationSection section = appConfig.GetSection("paths");
         Assert.AreEqual("paths", section.Key);
         List<IConfigurationSection> children = [.. appConfig.GetChildren()];
         Assert.IsTrue(children.Any(c => c.Key.Equals("Paths", StringComparison.OrdinalIgnoreCase)));        // With underlying config
         Dictionary<string, string?> configDict = new() { { "paths:logging_dir", "/logs" } };
-<<<<<<< HEAD
-        IConfigurationRoot configuration = new ConfigurationBuilder().AddInMemoryCollection(configDict).Build(); Mock<ILogger<AppConfig>> logger = new Mock<ILogger<AppConfig>>();
-=======
         IConfigurationRoot configuration = new ConfigurationBuilder().AddInMemoryCollection(configDict).Build();
         Mock<ILogger<AppConfig>> logger = new();
->>>>>>> 7839dfe3
         AppConfig appConfig2 = new(configuration, logger.Object);
         IConfigurationSection section2 = appConfig2.GetSection("paths");
         Assert.IsNotNull(section2);
@@ -185,11 +169,7 @@
     public void Indexer_ShouldReturnNullForNonExistentKeys()
     {
         // Arrange
-<<<<<<< HEAD
-        AppConfig appConfig = new AppConfig();
-=======
-        AppConfig appConfig = new();
->>>>>>> 7839dfe3
+        AppConfig appConfig = new();
 
         // Act & Assert
         Assert.IsNull(appConfig["nonExistentKey"]);
@@ -274,11 +254,7 @@
     public void GetChildren_ShouldReturnAllTopLevelSections()
     {
         // Arrange
-<<<<<<< HEAD
-        AppConfig appConfig = new AppConfig();
-=======
-        AppConfig appConfig = new();
->>>>>>> 7839dfe3
+        AppConfig appConfig = new();
 
         // Act
         List<IConfigurationSection> children = [.. appConfig.GetChildren()];
@@ -443,17 +419,20 @@
     [TestMethod]
     public void SetVideoExtensions_ShouldUpdateList()
     {
-<<<<<<< HEAD
-        AppConfig appConfig = new AppConfig();
-=======
-        AppConfig appConfig = new();
->>>>>>> 7839dfe3
+        AppConfig appConfig = new();
         List<string> list = [".mp4", ".avi"];
         appConfig.SetVideoExtensions(list);
         CollectionAssert.AreEqual(list, appConfig.VideoExtensions);
     }
 
     [TestMethod]
+    public void FindConfigFile_ShouldReturnEmptyIfNotFound()
+    {
+        string result = AppConfig.FindConfigFile("nonexistent_config_file.json");
+        Assert.AreEqual(string.Empty, result);
+    }
+
+    [TestMethod]
     public void Exists_ShouldHandleJsonPropertyNameAndDirectProperty()
     {
         AppConfig appConfig = new()
@@ -467,11 +446,7 @@
     [TestMethod]
     public void GetReloadToken_ShouldReturnToken()
     {
-<<<<<<< HEAD
-        AppConfig appConfig = new AppConfig();
-=======
-        AppConfig appConfig = new();
->>>>>>> 7839dfe3
+        AppConfig appConfig = new();
         Microsoft.Extensions.Primitives.IChangeToken token = appConfig.GetReloadToken();
         Assert.IsNotNull(token);
     }
@@ -479,11 +454,7 @@
     [TestMethod]
     public void Indexer_SetNestedAndDirectProperties_ShouldUpdateValues()
     {
-<<<<<<< HEAD
-        AppConfig appConfig = new AppConfig();
-=======
-        AppConfig appConfig = new();
->>>>>>> 7839dfe3
+        AppConfig appConfig = new();
         appConfig["Paths:LoggingDir"] = "logs";
         appConfig["DebugEnabled"] = "true";
         Assert.AreEqual("logs", appConfig.Paths.LoggingDir);
@@ -493,11 +464,7 @@
     [TestMethod]
     public void SetPropertyValue_ShouldHandleVariousTypes()
     {
-<<<<<<< HEAD
-        AppConfig appConfig = new AppConfig();
-=======
-        AppConfig appConfig = new();
->>>>>>> 7839dfe3
+        AppConfig appConfig = new();
         appConfig["DebugEnabled"] = "true";
         appConfig["Paths:LoggingDir"] = "logs";
         appConfig["Paths:NotebookVaultFullpathRoot"] = "vault";

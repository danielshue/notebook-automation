// Licensed under the MIT License. See LICENSE file in the project root for full license information.
namespace NotebookAutomation.Tests.Core.TestDoubles;

[TestClass]
public class DebugPromptTemplateServiceTests
{
    [TestMethod]
    public void Debug_PromptsDirectorySearch()
    {
        // Arrange
        var loggerMock = new Mock<ILogger<PromptTemplateService>>();
        var yamlHelperMock = new();

        yamlHelperMock.Setup(m => m.RemoveFrontmatter(It.IsAny<string>()))
            .Returns<string>(content =>
            {
                if (content.StartsWith("---"))
                {
                    int endIndex = content.IndexOf("---", 3);
                    if (endIndex > 0)
                    {
                        return content[(endIndex + 3)..].Trim();
                    }
                }

                return content;
            });

<<<<<<< HEAD
        AppConfig config = new AppConfig();
=======
        AppConfig config = new();
>>>>>>> 7839dfe3

        // Act
        PromptTemplateService service = new(loggerMock.Object, yamlHelperMock.Object, config);

        // Debug: check what directory the service found
        string promptsDirectory = service.PromptsDirectory;

        Console.WriteLine($"Base Directory: {AppContext.BaseDirectory}");
        Console.WriteLine($"Prompts Directory: {promptsDirectory}");

        // Check potential search paths
        string baseDirectory = AppContext.BaseDirectory;

        string[] searchPaths =
        [
            Path.Combine(baseDirectory, "prompts"),
            Path.Combine(Path.GetFullPath(Path.Combine(baseDirectory, "..\\..\\..")), "prompts"),
            Path.Combine(Path.GetFullPath(Path.Combine(baseDirectory, "../../../../..")), "prompts"),
            Path.Combine(Path.GetFullPath(Path.Combine(baseDirectory, "../../../../../..")), "prompts")
        ];

        foreach (string path in searchPaths)
        {
            Console.WriteLine($"Search path: {path} - Exists: {Directory.Exists(path)}");
            if (Directory.Exists(path))
            {
                string chunkFile = Path.Combine(path, "chunk_summary_prompt.md");
                Console.WriteLine($"  chunk_summary_prompt.md exists: {File.Exists(chunkFile)}");
            }
        }

        // Try to load the template
        var result = service.LoadTemplateAsync("chunk_summary_prompt").Result;
        Console.WriteLine($"Template length: {result.Length}");
        Console.WriteLine($"Template starts with: {result[..Math.Min(100, result.Length)]}");
    }
}<|MERGE_RESOLUTION|>--- conflicted
+++ resolved
@@ -26,11 +26,7 @@
                 return content;
             });
 
-<<<<<<< HEAD
-        AppConfig config = new AppConfig();
-=======
         AppConfig config = new();
->>>>>>> 7839dfe3
 
         // Act
         PromptTemplateService service = new(loggerMock.Object, yamlHelperMock.Object, config);

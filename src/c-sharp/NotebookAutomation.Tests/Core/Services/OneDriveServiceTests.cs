--- conflicted
+++ resolved
@@ -10,25 +10,15 @@
     [TestMethod]
     [Ignore("Requires MSAL browser interaction or deeper refactor; skip in CI.")]
     public async Task AuthenticateAsync_UsesInjectedMsalApp_DoesNotLaunchBrowser()
-<<<<<<< HEAD
-    {        // Arrange
-        Mock<ILogger<OneDriveService>> logger = new Mock<ILogger<OneDriveService>>();
-        Mock<Microsoft.Identity.Client.IPublicClientApplication> msalMock = new Mock<Microsoft.Identity.Client.IPublicClientApplication>(); Mock<Microsoft.Identity.Client.AcquireTokenSilentParameterBuilder> silentBuilderMock = new(null!, null!, null!);
-=======
     {
         // Arrange
         Mock<ILogger<OneDriveService>> logger = new();
         Mock<Microsoft.Identity.Client.IPublicClientApplication> msalMock = new(); Mock<Microsoft.Identity.Client.AcquireTokenSilentParameterBuilder> silentBuilderMock = new(null!, null!, null!);
->>>>>>> 7839dfe3
         Mock<Microsoft.Identity.Client.AcquireTokenInteractiveParameterBuilder> interactiveBuilderMock = new(null!, null!);
 
         // Setup chained builder methods
         interactiveBuilderMock.Setup(b => b.WithPrompt(It.IsAny<Microsoft.Identity.Client.Prompt>())).Returns(interactiveBuilderMock.Object);
-<<<<<<< HEAD
-        Mock<Microsoft.Identity.Client.IAccount> fakeAccount = new Mock<Microsoft.Identity.Client.IAccount>(); Mock<Microsoft.Identity.Client.AuthenticationResult> fakeResult = new(
-=======
         Mock<Microsoft.Identity.Client.IAccount> fakeAccount = new(); Mock<Microsoft.Identity.Client.AuthenticationResult> fakeResult = new(
->>>>>>> 7839dfe3
             "token", false, "user", DateTimeOffset.Now, DateTimeOffset.Now.AddHours(1),
             string.Empty, null!, null!, "Bearer", null!, null!, null!, null!, null!, null!);
 
@@ -71,11 +61,7 @@
     [Ignore("Requires MSAL browser interaction or deeper refactor; skip in CI.")]
     public void SetForceRefresh_UpdatesStateAndLogs()
     {
-<<<<<<< HEAD
-        Mock<ILogger<OneDriveService>> logger = new Mock<ILogger<OneDriveService>>();
-=======
         Mock<ILogger<OneDriveService>> logger = new();
->>>>>>> 7839dfe3
         OneDriveService service = new(logger.Object, "clientId", "tenantId", ["scope"]);
         service.SetForceRefresh(true);
         service.SetForceRefresh(false); logger.Verify(

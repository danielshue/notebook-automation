--- conflicted
+++ resolved
@@ -51,11 +51,7 @@
         };
         string promptName = "custom_prompt";
 
-<<<<<<< HEAD
-        using CancellationTokenSource cts = new CancellationTokenSource();
-=======
         using CancellationTokenSource cts = new();
->>>>>>> 45f26c8e
         CancellationToken token = cts.Token;
 
         // Act

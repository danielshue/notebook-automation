--- conflicted
+++ resolved
@@ -64,11 +64,7 @@
     public void SubstituteVariables_ReplacesTemplateVariables()
     {
         // Arrange
-<<<<<<< HEAD
-        AppConfig config = new AppConfig();
-=======
-        AppConfig config = new();
->>>>>>> 7839dfe3
+        AppConfig config = new();
         PromptTemplateService service = new(_loggerMock.Object, _yamlHelperMock.Object, config);
         string template = "Hello {{name}}, welcome to {{course}}!";
         Dictionary<string, string> variables = new()
@@ -91,11 +87,7 @@
     public void SubstituteVariables_HandlesMissingVariables()
     {
         // Arrange
-<<<<<<< HEAD
-        AppConfig config = new AppConfig();
-=======
-        AppConfig config = new();
->>>>>>> 7839dfe3
+        AppConfig config = new();
         PromptTemplateService service = new(_loggerMock.Object, _yamlHelperMock.Object, config);
         string template = "Hello {{name}}, welcome to {{course}}!";
         Dictionary<string, string> variables = new()
@@ -119,11 +111,7 @@
     public void SubstituteVariables_IgnoresExtraVariables()
     {
         // Arrange
-<<<<<<< HEAD
-        AppConfig config = new AppConfig();
-=======
-        AppConfig config = new();
->>>>>>> 7839dfe3
+        AppConfig config = new();
         PromptTemplateService service = new(_loggerMock.Object, _yamlHelperMock.Object, config);
         string template = "Hello {{name}}!";
         Dictionary<string, string> variables = new()
@@ -146,11 +134,7 @@
     public void SubstituteVariables_HandlesComplexTemplates()
     {
         // Arrange
-<<<<<<< HEAD
-        AppConfig config = new AppConfig();
-=======
-        AppConfig config = new();
->>>>>>> 7839dfe3
+        AppConfig config = new();
         PromptTemplateService service = new(_loggerMock.Object, _yamlHelperMock.Object, config);
         string template = @"# 📝 Notes for {{course}}
 
@@ -205,11 +189,7 @@
     public async Task LoadAndSubstituteAsync_LoadsTemplateAndSubstitutesVariables()
     {
         // Arrange
-<<<<<<< HEAD
-        AppConfig config = new AppConfig();
-=======
-        AppConfig config = new();
->>>>>>> 7839dfe3
+        AppConfig config = new();
         PromptTemplateService service = new(_loggerMock.Object, _yamlHelperMock.Object, config);
         string templatePath = Path.Combine(_testFolder, "test_template.md");
         string templateContent = "Hello {{name}}, welcome to {{course}}!";
@@ -236,11 +216,7 @@
     public async Task LoadAndSubstituteAsync_ReturnsEmptyStringWhenFileNotFound()
     {
         // Arrange
-<<<<<<< HEAD
-        AppConfig config = new AppConfig();
-=======
-        AppConfig config = new();
->>>>>>> 7839dfe3
+        AppConfig config = new();
         PromptTemplateService service = new(_loggerMock.Object, _yamlHelperMock.Object, config);
         string nonExistentPath = Path.Combine(_testFolder, "non_existent.md");
         Dictionary<string, string> variables = new()
@@ -273,11 +249,7 @@
         // we're going to test the fallback to default templates
 
         // Arrange - Create a service with a mocked logger that we can verify
-<<<<<<< HEAD
-        AppConfig config = new AppConfig();
-=======
-        AppConfig config = new();
->>>>>>> 7839dfe3
+        AppConfig config = new();
         PromptTemplateService service = new(_loggerMock.Object, _yamlHelperMock.Object, config);
 
         // Act
@@ -305,11 +277,7 @@
     public async Task LoadTemplateAsync_GetsCorrectDefaultTemplate()
     {
         // Arrange
-<<<<<<< HEAD
-        AppConfig config = new AppConfig();
-=======
-        AppConfig config = new();
->>>>>>> 7839dfe3
+        AppConfig config = new();
 
         // Set the prompts path to the repository root prompts directory
         // Use a more robust approach to find the prompts directory
@@ -506,11 +474,7 @@
     public void SubstituteVariables_HandlesNestedVariables()
     {
         // Arrange
-<<<<<<< HEAD
-        AppConfig config = new AppConfig();
-=======
-        AppConfig config = new();
->>>>>>> 7839dfe3
+        AppConfig config = new();
         PromptTemplateService service = new(_loggerMock.Object, _yamlHelperMock.Object, config);
         string template = "Hello {{name}}, your course is {{course}}";
 
@@ -543,11 +507,7 @@
     public void SubstituteVariables_HandlesWhitespaceInVariableNames()
     {
         // Arrange
-<<<<<<< HEAD
-        AppConfig config = new AppConfig();
-=======
-        AppConfig config = new();
->>>>>>> 7839dfe3
+        AppConfig config = new();
         PromptTemplateService service = new(_loggerMock.Object, _yamlHelperMock.Object, config);
         string template = "Hello {{  name  }}, welcome to {{ course}}!";
 
@@ -572,11 +532,7 @@
     public async Task LoadTemplateAsync_HandlesExceptions()
     {
         // Arrange - Create a mock FileSystem that throws an exception
-<<<<<<< HEAD
-        AppConfig config = new AppConfig();
-=======
-        AppConfig config = new();
->>>>>>> 7839dfe3
+        AppConfig config = new();
         PromptTemplateService service = new(_loggerMock.Object, _yamlHelperMock.Object, config);
 
         // We need to use a path that will cause an exception
@@ -625,11 +581,7 @@
     public void SubstituteVariables_HandlesMultilingualContent()
     {
         // Arrange
-<<<<<<< HEAD
-        AppConfig config = new AppConfig();
-=======
-        AppConfig config = new();
->>>>>>> 7839dfe3
+        AppConfig config = new();
         PromptTemplateService service = new(_loggerMock.Object, _yamlHelperMock.Object, config);
         string template = "{{greeting}}, {{name}}! {{message}}";
 

--- conflicted
+++ resolved
@@ -20,13 +20,8 @@
 [TestClass]
 public class MetadataHierarchyDetectorPathTests
 {
-<<<<<<< HEAD
-    private readonly Mock<ILogger<MetadataHierarchyDetector>> _mockLogger = new Mock<ILogger<MetadataHierarchyDetector>>();
-    private AppConfig _appConfig = new AppConfig();
-=======
     private readonly Mock<ILogger<MetadataHierarchyDetector>> _mockLogger = new();
     private AppConfig _appConfig = new();
->>>>>>> 7839dfe3
     private string _tempVaultRoot = string.Empty;
 
     /// <summary>
